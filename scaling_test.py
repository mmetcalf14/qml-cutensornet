"""
This example showcases the use of MPI to run an embarrasingly parallel task on multiple
GPUs. The task is to find the inner products of all pairs of ``n_circ`` circuits; each
inner product can be computed separately from the rest, hence the parallelism.
All of the circuits in this example are defined in terms of the same symbolic circuit
``sym_circ`` on ``n_qubits``, with the symbols taking random values for each circuit.

This is one script in a set of three scripts (all named ``mpi_overlap_bcast_*``)
where the difference is which object is broadcasted between the processes. These
are ordered from most efficient to least efficient:
- ``mpi_overlap_bcast_mps.py`` broadcasts ``MPS``.
- ``mpi_overlap_bcast_net.py`` broadcasts ``TensorNetwork``.
- ``mpi_overlap_bcast_circ.py`` broadcasts ``pytket.Circuit``.

In the present script, we proceed as follows:
- Create the same symbolic circuit on every process
- Each process creates a fraction of the ``n_circs`` instances of the symbolic circuit.
    - Then, converts each of the circuits it generated to a ``TensorNetwork`` object.
- Broadcast these ``TensorNetwork`` objects to all other processes.
- Find an efficient contraction path for the inner product TN.
    - Since all circuits have the same structure, the same path can be used for all.
- Distribute calculation of inner products uniformly accross processes. Each process:
    - Creates a TN representing the inner product ``<0|C_i^dagger C_j|0>``
    - Contracts the TN using the contraction path previously found.

The script is able to run on any number of processes; each process must have access to
a GPU of its own.

Notes:
    - We used a very shallow circuit with low entanglement so that contraction time is
      short. Other circuits may be used with varying cost in runtime and memory.
    - Here we are using ``cq.contract`` directly (i.e. cuTensorNet API), but other
      functionalities from our extension (and the backend itself) could be used
      in a similar script.
"""

import sys
from random import random

from cupy.cuda.runtime import getDeviceCount
from mpi4py import MPI
import cuquantum as cq

from pytket.circuit import Circuit, fresh_symbol

from pytket.extensions.cutensornet import TensorNetwork

# Parameters
<<<<<<< HEAD
n_qubits = 100
=======
n_qubits = int(sys.argv[1])
>>>>>>> fa5086aa
n_circs = 32

root = 0
comm = MPI.COMM_WORLD

rank, n_procs = comm.Get_rank(), comm.Get_size()
# Assign GPUs uniformly to processes
device_id = rank % getDeviceCount()

if rank == 0:
    print(f"Running {sys.argv[0]} on {n_qubits} qubits and {n_procs} processes.")

time_start = MPI.Wtime()
net_list = []

if n_circs % n_procs != 0:
    raise RuntimeError(
        "Current version requires that n_circs is a multiple of n_procs."
    )

#if rank == root:
#    print("\nGenerating the circuits.")
#    time0 = MPI.Wtime()

# Generate the list of circuits in parallel
circs_per_proc = n_circs // n_procs
this_proc_circs = []

# Generate the symbolic circuit
sym_circ = Circuit(n_qubits)
even_qs = sym_circ.qubits[0::2]
odd_qs = sym_circ.qubits[1::2]

for q0, q1 in zip(even_qs, odd_qs):
    sym_circ.TK2(fresh_symbol(), fresh_symbol(), fresh_symbol(), q0, q1)
for q in sym_circ.qubits:
    sym_circ.H(q)
for q0, q1 in zip(even_qs[1:], odd_qs):
    sym_circ.TK2(fresh_symbol(), fresh_symbol(), fresh_symbol(), q0, q1)
free_symbols = sym_circ.free_symbols()

# Create each of the circuits
for _ in range(circs_per_proc):
    symbol_map = {symbol: random() for symbol in free_symbols}
    my_circ = sym_circ.copy()
    my_circ.symbol_substitution(symbol_map)
    this_proc_circs.append(my_circ)

#if rank == root:
#    time1 = MPI.Wtime()
#    print(f"Circuit list generated. Time taken: {time1-time0} seconds.\n")
#    print("Converting circuits to nets.")
#    sys.stdout.flush()
#    time0 = MPI.Wtime()

# Convert the circuit to a TensorNetwork for of each of the circuits in this process
this_proc_nets = [TensorNetwork(circ) for circ in this_proc_circs]

#if rank == root:
#    time1 = MPI.Wtime()
#    print(f"Net list generated. Time taken: {time1-time0} seconds.\n")
#    print("Broadcasting the net of the circuits.")
#    sys.stdout.flush()

# Broadcast the list of nets
time0 = MPI.Wtime()
for proc_i in range(n_procs):
    net_list += comm.bcast(this_proc_nets, proc_i)
time1 = MPI.Wtime()
duration_bcast = time1 - time0
#print(f"Nets broadcasted to {rank} in {time1-time0} seconds")

# Enumerate all pairs of circuits to be calculated
pairs = [(i, j) for i in range(n_circs) for j in range(n_circs) if i < j]

# Find an efficient contraction path to be used by all contractions
time0 = MPI.Wtime()
# Prepare the Network object
net0 = net_list[0]  # Since all circuits have the same structure
net1 = net_list[1]  # we use these two as a template
overlap_network = cq.Network(*net0.vdot(net1), options={"device_id": device_id})
# Compute the path on each process with 8 samples for hyperoptimization
path, info = overlap_network.contract_path(optimize={"samples": 8})
# Select the best path from all ranks.
opt_cost, sender = comm.allreduce(sendobj=(info.opt_cost, rank), op=MPI.MINLOC)
if rank == root:
    time0 = MPI.Wtime()
#    print(f"Process {sender} has the path with the lowest FLOP count {opt_cost}.")
# Broadcast path from the sender to all other processes
path = comm.bcast(path, sender)
# Report back to user
#if rank == root:
#    print(f"Contraction path found in {time1-time0} seconds.\n")
#    sys.stdout.flush()

# Parallelise across all available processes

time0 = MPI.Wtime()

iterations, remainder = len(pairs) // n_procs, len(pairs) % n_procs
progress_bar, progress_checkpoint = 0, iterations // 10
for k in range(iterations):
    # Run contraction
    (i, j) = pairs[k * n_procs + rank]
    net0 = net_list[i]
    net1 = net_list[j]
    timea = MPI.Wtime()
    overlap = cq.contract(
        *net0.vdot(net1), options={"device_id": device_id}, optimize={"path": path}
    )
<<<<<<< HEAD
    timeb=MPI.Wtime()
    print('This iteration took {}s for rank {}'.format(timeb-timea,rank))
    # Report back to user
    # print(f"Sample of circuit pair {(i, j)} taken. Overlap: {overlap}")
    if rank == root and progress_bar * progress_checkpoint < k:
#        print(f"{progress_bar*10}%")
#        sys.stdout.flush()
        progress_bar += 1
=======
    timeb = MPI.Wtime()
    print(f"[{MPI.Wtime()}] Took {timeb - timea} seconds on process {rank}, device {device_id}.")
>>>>>>> fa5086aa

if rank < remainder:
    # Run contraction
    (i, j) = pairs[iterations * n_procs + rank]
    net0 = net_list[i]
    net1 = net_list[j]
    overlap = cq.contract(
        *net0.vdot(net1), options={"device_id": device_id}, optimize={"path": path}
    )
    # Report back to user
    # print(f"Sample of circuit pair {(i, j)} taken. Overlap: {overlap}")

time1 = MPI.Wtime()
time_end = MPI.Wtime()

# Report back to user
duration = time1 - time0
print(f"Runtime at {rank} is {duration}")
print(f"Process {rank} has computed inner products. \n\tAt GPU {device_id}. \n\tCalculation took {duration} seconds. \n\tStarted at {time0}. \n\tBroadcast time {duration_bcast} seconds.")

totaltime = comm.reduce(duration, op=MPI.MAX, root=root)
if rank == root:
    print(f"\n**Walltime duration** {totaltime} seconds\n")<|MERGE_RESOLUTION|>--- conflicted
+++ resolved
@@ -46,11 +46,7 @@
 from pytket.extensions.cutensornet import TensorNetwork
 
 # Parameters
-<<<<<<< HEAD
-n_qubits = 100
-=======
 n_qubits = int(sys.argv[1])
->>>>>>> fa5086aa
 n_circs = 32
 
 root = 0
@@ -161,19 +157,8 @@
     overlap = cq.contract(
         *net0.vdot(net1), options={"device_id": device_id}, optimize={"path": path}
     )
-<<<<<<< HEAD
-    timeb=MPI.Wtime()
-    print('This iteration took {}s for rank {}'.format(timeb-timea,rank))
-    # Report back to user
-    # print(f"Sample of circuit pair {(i, j)} taken. Overlap: {overlap}")
-    if rank == root and progress_bar * progress_checkpoint < k:
-#        print(f"{progress_bar*10}%")
-#        sys.stdout.flush()
-        progress_bar += 1
-=======
     timeb = MPI.Wtime()
     print(f"[{MPI.Wtime()}] Took {timeb - timea} seconds on process {rank}, device {device_id}.")
->>>>>>> fa5086aa
 
 if rank < remainder:
     # Run contraction
